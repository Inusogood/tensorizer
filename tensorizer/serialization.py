--- conflicted
+++ resolved
@@ -1400,18 +1400,9 @@
         lazy_load: If True, tensors will be loaded and cached when keys are
             accessed. If False, all tensors will be loaded into memory up
             front.
-<<<<<<< HEAD
         plaid_mode: left for backwards compatibility; has no effect
         num_readers: Number of individual threads from which to read the file_obj.
             If num_readers > 1, file_obj must be a path or URI, not a file-like object
-=======
-        plaid_mode: If True, tensors will be loaded extremely fast into the
-            target device. This is only supported on CUDA devices.
-            Defaults to True on CUDA devices and False for CPU loading.
-        plaid_mode_buffers: The number of buffers to use in plaid mode. This
-            is only used if ``plaid_mode=True``. These buffers are used to
-            pipeline the loading and processing of tensors.
->>>>>>> 238af6a1
         verify_hash: If True, the hashes of each tensor will be verified
             against the hashes stored in the metadata. A `HashMismatchError`
             will be raised if any of the hashes do not match.
@@ -1481,13 +1472,8 @@
         dtype: Optional[torch.dtype] = None,
         *,
         lazy_load: bool = False,
-<<<<<<< HEAD
         plaid_mode: bool = False,
         num_readers: Optional[int] = 1,
-=======
-        plaid_mode: Optional[bool] = None,
-        plaid_mode_buffers: Optional[int] = None,
->>>>>>> 238af6a1
         verify_hash: bool = False,
         encryption: Optional[DecryptionParams] = None,
     ):
@@ -1555,13 +1541,6 @@
 
             self._dtype: Optional[torch.dtype] = dtype
 
-<<<<<<< HEAD
-=======
-            self._plaid_mode: bool = (
-                is_cuda if plaid_mode is None else plaid_mode
-            )
-
->>>>>>> 238af6a1
             self._lazy_load: bool = lazy_load
 
             self._metadata: Dict[str, TensorEntry] = {}
@@ -1646,151 +1625,13 @@
                 }
             num_tensors: int = len(self._metadata)
 
-<<<<<<< HEAD
             self._num_readers = num_readers
-            self.total_tensor_bytes = sum(entry.data_length for entry in self._metadata.values())
-=======
-            # We calculate the total tensor bytes here so that we can use mmap,
-            # based on the total size of the tensors that we're going to read,
-            # filtered by the filter_func.
-            tensor_sizes = {
-                name: entry.deserialized_length
-                for name, entry in self._metadata.items()
-            }
-            self.total_tensor_bytes = sum(tensor_sizes.values())
-            if not self._plaid_mode and plaid_mode_buffers is not None:
-                raise ValueError(
-                    "Cannot specify plaid_mode_buffers when plaid_mode=False"
-                )
-            if plaid_mode_buffers is not None:
-                self._plaid_mode_buffer_count = plaid_mode_buffers
-            elif self._verify_hash:
-                self._plaid_mode_buffer_count = 8
-            elif isinstance(self._file, CURLStreamFile):
-                self._plaid_mode_buffer_count = 1
-            else:
-                self._plaid_mode_buffer_count = 2
-            self._plaid_mode_buffer_count = (
-                min(num_tensors, self._plaid_mode_buffer_count) or 1
-            )
-            single_largest_tensor = max(tensor_sizes.values(), default=0)
-            # Round up to the nearest multiple of the page size
-            # Just so that more reads happen on page boundaries
-            single_largest_tensor -= single_largest_tensor % -mmap.PAGESIZE
-            # Sizes for plaid mode buffers, only allocated if plaid mode
-            # is actually being used
-            self._plaid_mode_buffers = (
-                single_largest_tensor,
-            ) * self._plaid_mode_buffer_count
-
-            self._buffers = {}
-
-            if logger.isEnabledFor(logging.DEBUG):
-                # Skip creating this string unless debug logging is enabled
-                logger.debug(
-                    f"Deserializing {self.total_tensor_bytes} bytes"
-                    f" from {num_tensors}"
-                    f" tensor{'s' * (num_tensors != 1)} using"
-                    f" plaid_mode={self._plaid_mode},"
-                    " plaid_mode_buffers="
-                    f"{self._plaid_mode_buffer_count * self._plaid_mode},"
-                    f" lazy_load={self._lazy_load},"
-                    f" verify_hash={self._verify_hash},"
-                    f" encrypted={bool(self._encrypted)},"
-                    f" device={self._device},"
-                    f" dtype={self._dtype},"
-                    f" data_version={self._file_header.version_number}"
-                )
-
-            # Allocate the buffer for the tensors.
-            # Check if our platform supports mmap.MAP_ANONYMOUS and
-            # mmap.MAP_PRIVATE
-            mmap_flags = 0
-            mmap_flags |= getattr(mmap, "MAP_PRIVATE", 0)
-            mmap_flags |= getattr(mmap, "MAP_ANONYMOUS", 0)
-            mmap_args = {"flags": mmap_flags} if mmap_flags else {}
-            anonymous_mmap = partial(mmap.mmap, -1, **mmap_args)
-
-            start_allocate = time.monotonic()
-            if self._plaid_mode:
-                # Allocate a buffer big enough to fit any tensor,
-                # and pin it later
-                total_plaid_mode_buffer_size = sum(self._plaid_mode_buffers)
-                self._buffer = anonymous_mmap(total_plaid_mode_buffer_size)
-                # Track which buffers overlap for later concurrent access
-                self._buffer_ids = {}
-                # Sub-buffers alternate between which segment they use
-                with memoryview(self._buffer) as mv:
-                    starts = (
-                        0,
-                        *tuple(itertools.accumulate(self._plaid_mode_buffers))[
-                            :-1
-                        ],
-                    )
-                    for (name, size), start in zip(
-                        tensor_sizes.items(), itertools.cycle(starts)
-                    ):
-                        end = start + size
-                        self._buffers[name] = mv[start:end]
-                        self._buffer_ids[name] = start
-            elif not self._lazy_load:
-                # Eager loading mode
-                # Allocate a single buffer for all the tensors, and pin it later
-                self._buffer = anonymous_mmap(self.total_tensor_bytes)
-                # Mark sub-buffer locations
-                with memoryview(self._buffer) as mv:
-                    sub_buffer_start = 0
-                    for name, size in tensor_sizes.items():
-                        sub_buffer_end = sub_buffer_start + size
-                        self._buffers[name] = mv[
-                            sub_buffer_start:sub_buffer_end
-                        ]
-                        sub_buffer_start = sub_buffer_end
-            else:
-                # Lazy loading mode
-                # mmap objects usually reserve memory without committing it
-                # so any of these allocation strategies could be lazy,
-                # But the other modes pin memory which forces pre-allocation.
-                # The allocation strategy used here is to reserve memory with a
-                # separate mmap for each potential tensor, which allows granular
-                # de-allocation/garbage collection and easy madvise calls
-                self._buffer = None
-                for name, size in tensor_sizes.items():
-                    self._buffers[name] = anonymous_mmap(size)
-
-            # Register cleanup callbacks for buffers and views
-            if is_cuda:
-                # Buffers shouldn't be cleaned up for CPU tensors
-                # because they will still be in use after deserialization.
-                # For CUDA tensors, it is just a staging area.
-                if hasattr(self._buffer, "close"):
-                    self._cleanup.enter_context(self._buffer)
-                for name, buffer in self._buffers.items():
-                    self._cleanup.enter_context(buffer)
-
-            # If we're on CUDA, and not performing lazy memory allocation,
-            # register the buffer with CUDA so that it is pinned.
-            # This allows for PyTorch to internally use cudaMemcpyAsync.
-            if is_cuda and (self._plaid_mode or not self._lazy_load):
-                # We need to use ctypes to get the address of the buffer
-                # because mmap.mmap doesn't expose the buffer address.
-                tb = ctypes.c_char * len(self._buffer)
-                ctb = tb.from_buffer(self._buffer)
-                buffer_addr = ctypes.addressof(ctb)
-                # Don't leave an open exported pointer into the mmap
-                del ctb
-
-                # Register the buffer with CUDA
-                cudart.cudaHostRegister(buffer_addr, len(self._buffer), 0)
-                self._cleanup.callback(cudart.cudaHostUnregister, buffer_addr)
-            end_allocate = time.monotonic()
-            tensor_bytes_str = utils.convert_bytes(self.total_tensor_bytes)
-            logger.debug(
-                f"Allocated {tensor_bytes_str} "
-                f"for {len(self._metadata)} tensors "
-                f"in {end_allocate - start_allocate:0.4f}"
-            )
->>>>>>> 238af6a1
+            self.total_tensor_bytes = sum(entry.deserialized_length for entry in self._metadata.values())
+
+            # The number of bytes we've allocated so far. Tensors may be read
+            # from the file in any order, so we need to keep track of how much
+            # we've used so far so that we can index into the buffer correctly.
+            self._allocated = 0
 
             # Our cache of tensors. This is a dict of name -> tensor.
             # If lazy_load is True, then the tensors are not loaded until they
@@ -2151,77 +1992,10 @@
         if filter_func is not None:
             keys_to_read = filter(filter_func, keys_to_read)
 
-<<<<<<< HEAD
         bulk_loader = self._bulk_load(keys_to_read, verify_hash)
         with contextlib.closing(bulk_loader):
             for copied_data in bulk_loader:
                 yield copied_data
-=======
-                self._metadata[header.name].hashes = header.hashes
-
-                header_hashes = header.compute_hashes()
-                self._metadata[header.name].header_hashes = header_hashes
-
-                is_encrypted: bool = (
-                    header.crypt_info is not None
-                    and header.crypt_info.num_chunks != 0
-                )
-                has_data: bool = header.data_length > 0
-                if self._encrypted and not is_encrypted and has_data:
-                    raise CryptographyError(
-                        "Tensor is not encrypted, but decryption was requested"
-                    )
-                elif is_encrypted and not self._encrypted:
-                    raise CryptographyError(
-                        "Tensor is encrypted, but decryption was not requested"
-                    )
-                elif self._encrypted and is_encrypted:
-                    encryption_method = self._get_encryption_method(
-                        header.crypt_info
-                    )
-                    key = self._derive_encryption_key(header.crypt_info)
-                else:
-                    key = None
-                    encryption_method = None
-
-                # We use memoryview to avoid copying the data.
-                mv: memoryview = self._buffers[header.name]
-                if self._lazy_load and not self._plaid_mode:
-                    mv = memoryview(mv)
-                if has_data and len(mv) != header.data_length:
-                    raise RuntimeError("Header data length mismatch")
-
-                if has_data:
-                    if not self._encrypted or mv.nbytes == 0:
-                        self._file.readinto(mv)
-                    elif self._encrypted and mv.nbytes > 0:
-                        with self._release_on_exc(mv):
-                            self._stream_decrypt(encryption_method, key, mv)
-
-                if verify_hash:
-                    with self._release_on_exc(mv):
-                        # Releasing on an exception is necessary to prevent
-                        # a BufferError on close()
-                        self._verify_hashes(
-                            header.name, header.hashes, header_hashes, mv
-                        )
-
-                if raw:
-                    tensor = mv
-                else:
-                    tensor = _NumpyTensor.from_buffer(
-                        numpy_dtype,
-                        torch_dtype,
-                        header.shape,
-                        mv,
-                    )
-
-                tensors_read += 1
-
-                yield header.module_idx, header.tensor_type, header.name, tensor
-        except EOFError:
-            return
->>>>>>> 238af6a1
 
     def read_tensors(
         self,
@@ -2418,51 +2192,6 @@
             for _ in bulk_loader:
                 # Just run this for the caching side effect
                 pass
-<<<<<<< HEAD
-=======
-        # for idx, typ, name, arr in self.read_tensors():
-        #     d[name] = self._to_torch_parameter(arr)
-        self.total_tensor_bytes = self._file.tell()
-        self._file.close()
-
-    @contextlib.contextmanager
-    def _optimize_plaid_mode_buffers(
-        self, keys: Iterable[str]
-    ) -> Generator[None, None, None]:
-        """
-        Optimize sub-buffers to alternate between which segment of the shared
-        plaid mode buffer they use, so that more operations can overlap at once.
-        This can't be done during ``__init__`` because the alternating pattern
-        has to match the exact list of keys given, which could be smaller
-        than the total list of keys due to a filter_func.
-
-        Temporarily replaces self._buffers while the context manager is active.
-        Releases the created sub-buffers when the context manager is exited.
-
-        Args:
-            keys: The list of keys being loaded.
-        """
-        if not self._plaid_mode:
-            yield
-            return
-        with contextlib.ExitStack() as exit_stack:
-            tensor_sizes = [
-                (key, self._metadata[key].deserialized_length) for key in keys
-            ]
-            optimized_buffers = self._buffers.copy()
-            with memoryview(self._buffer) as mv:
-                starts = (
-                    0,
-                    *tuple(itertools.accumulate(self._plaid_mode_buffers))[:-1],
-                )
-                for (name, size), start in zip(
-                    tensor_sizes, itertools.cycle(starts)
-                ):
-                    end = start + size
-                    optimized_buffers[name] = exit_stack.enter_context(
-                        mv[start:end]
-                    )
->>>>>>> 238af6a1
 
         self.total_tensor_bytes = sum(self._metadata[name].data_length for name in keys)
         self._file.close()
@@ -2665,7 +2394,8 @@
                     header.crypt_info is not None
                     and header.crypt_info.num_chunks != 0
                 )
-                if unsafe_self._encrypted and not is_encrypted:
+                has_data: bool = header.data_length > 0
+                if unsafe_self._encrypted and not is_encrypted and has_data:
                     raise CryptographyError(
                         "Tensor is not encrypted, but decryption was requested"
                     )
@@ -2673,8 +2403,7 @@
                     raise CryptographyError(
                         "Tensor is encrypted, but decryption was not requested"
                     )
-                elif unsafe_self._encrypted or is_encrypted:
-                    assert unsafe_self._encrypted and is_encrypted
+                elif unsafe_self._encrypted and is_encrypted:
                     encryption_method = unsafe_self._get_encryption_method(
                         header.crypt_info
                     )

--- conflicted
+++ resolved
@@ -2129,7 +2129,6 @@
                     encryption_method = None
 
                 # We use memoryview to avoid copying the data.
-<<<<<<< HEAD
                 mv: memoryview = self._buffers[header.name]
                 if self._lazy_load and not self._plaid_mode:
                     mv = memoryview(mv)
@@ -2142,36 +2141,6 @@
                     elif self._encrypted and mv.nbytes > 0:
                         with self._release_on_exc(mv):
                             self._stream_decrypt(encryption_method, key, mv)
-=======
-                mv: memoryview
-                if not self._plaid_mode and not self._lazy_load:
-                    # In default mode, we've already allocated all the
-                    # memory we need in a single buffer that contains
-                    # all the tensors. We just need to slice out the
-                    # memoryview for the current tensor.
-                    mv = self._buffers[header.name]
-                    self._allocated += header.data_length
-                elif self._plaid_mode:
-                    # In plaid_mode, we don't allocate a buffer, we just
-                    # reuse the same one. Since we're overwriting previously
-                    # loaded tensors, this only works for CUDA tensors that have
-                    # already been moved out of this CPU RAM buffer to GPU RAM.
-                    mv = self._buffers[header.name]
-                else:
-                    # In lazy_load mode, we allocate a new buffer for each
-                    # tensor. This is a bit slower, but it's the only way
-                    # to support lazy loading.
-                    buffer = self._buffers[header.name]
-                    if len(buffer) != header.data_length:
-                        raise RuntimeError("Header data length mismatch")
-                    mv = memoryview(buffer)
-
-                if not self._encrypted or mv.nbytes == 0:
-                    self._file.readinto(mv)
-                elif self._encrypted and mv.nbytes > 0:
-                    with self._release_on_exc(mv):
-                        self._stream_decrypt(encryption_method, key, mv)
->>>>>>> ec4766a0
 
                 if verify_hash:
                     with self._release_on_exc(mv):

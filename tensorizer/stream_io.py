--- conflicted
+++ resolved
@@ -1198,13 +1198,10 @@
     buffer_size: Optional[int] = None,
     force_http: bool = False,
     *,
-<<<<<<< HEAD
     begin: Optional[int] = None,
     end: Optional[int] = None,
-=======
     s3_region_name: Optional[str] = None,
     s3_signature_version: Optional[str] = None,
->>>>>>> a1687643
     certificate_handling: Optional[CAInfo] = None,
 ) -> Union[CURLStreamFile, RedisStreamFile, typing.BinaryIO]:
     """
@@ -1247,20 +1244,17 @@
         force_http: If True, force the use of HTTP instead of HTTPS for
             S3 downloads. This will double the throughput, but at the cost
             of security.
-<<<<<<< HEAD
         begin: if specified, the file or request will begin at this byte offset.
             Uses seek() for files and Range for HTTP and S3. This has no effect
             on writes.
         end: if specified, HTTP and S3 requests will use this as the end of the
             Range header. This has no effect on files or on writes.
-=======
         s3_region_name: S3 region name, corresponding to
             "region_name" in boto3 config.
             The object storage region used in instantiating the client.
         s3_signature_version: S3 signature version, corresponding
             to "signature_version" in boto3 config.
             The signature version used when signing requests.
->>>>>>> a1687643
         certificate_handling: Customize handling of SSL CA certificates for
             HTTPS and S3 downloads.
             Pass None to use default certificate verification, or an instance of
